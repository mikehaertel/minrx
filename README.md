--- conflicted
+++ resolved
@@ -86,11 +86,7 @@
 GNU `Makefile` provides targets `compile`, `install`, and `uninstall` that
 invoke the `meson` build, e.g. `make PREFIX=/some/dir install`.
 
-<<<<<<< HEAD
-There are two test program `rxgrep` and `tryit` that are built
-=======
 There are two test program `rxgrep` and `tryit` that are also built
->>>>>>> 8049045a
 by `make compile`. These will print usage messages if invoked
 with no arguments.  (These are not installed by `make install`).
 
@@ -156,15 +152,10 @@
 ## Acknowledgements
 
 Arnold Robbins pestered me for years to write this matcher, and enthusiastically
-<<<<<<< HEAD
-tested numerous early versions of it with Gawk.
-He contributed the manual page and `rxgrep.c`.
-=======
 tested numerous early versions of it with GNU `awk`.
 He contributed the manual page and the `rxgrep` program.
 
 The `meson` build was contributed by shenleban tongying.
->>>>>>> 8049045a
 
 Development of this matcher also benefitted immensely from a POSIX regular
 expression test suite developed by Douglas McIlroy, Glenn Fowler, and others.